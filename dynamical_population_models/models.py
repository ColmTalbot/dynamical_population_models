--- conflicted
+++ resolved
@@ -280,13 +280,8 @@
             alpha_chi=alpha_chi,
             beta_chi=beta_chi,
             delta_chi=delta_chi,
-<<<<<<< HEAD
-            branch_1=0.5 * branching_ratio,
-            branch_2=0.125 * branching_ratio** 2
-=======
             branch_1= 0.5 * branching_ratio,
             branch_2= 0.125 * branching_ratio ** 2 
->>>>>>> cbb7a9b1
         )
 
     def compute_branching_ratio(
@@ -398,13 +393,8 @@
             lam=lam,
             mpp=mpp,
             sigpp=sigpp,
-<<<<<<< HEAD
-            branch_1=0.5 * branching_ratio,
-            branch_2=0.125 * branching_ratio ** 2,
-=======
             branch_1= 0.5 * branching_ratio,
             branch_2= 0.125 * branching_ratio ** 2
->>>>>>> cbb7a9b1
         )
 
 
